use std::borrow::Cow;
use std::convert::TryFrom;

use crate::constant_pool::{
    get_cp_loadable, read_cp_classinfo, read_cp_invokedynamic, read_cp_memberref,
};
use crate::constant_pool::{
    ConstantPoolEntry, ConstantPoolEntryTypes, InvokeDynamic, Loadable, MemberRef,
};
<<<<<<< HEAD
use crate::descriptor::ReferenceType;
use crate::{read_u1, read_u2, read_u4, ParseError};
=======
use crate::{read_u1, read_u2, read_u4, CafeRc, ParseError};
>>>>>>> 428dc024

pub type JumpOffset = i32;

#[derive(Clone, Debug)]
pub struct LookupTable {
    pub default: JumpOffset,
    pub match_offsets: Vec<(i32, JumpOffset)>,
}

#[derive(Clone, Debug)]
pub struct RangeTable {
    pub default: JumpOffset,
    pub low: i32,
    pub high: i32,
    pub jumps: Vec<JumpOffset>,
}

#[derive(Copy, Clone, Debug, PartialEq, Eq, PartialOrd, Ord, Hash)]
pub enum PrimitiveArrayType {
    Boolean,
    Char,
    Float,
    Double,
    Byte,
    Short,
    Int,
    Long,
}

#[derive(Clone, Debug)]
pub enum Opcode<'a> {
    Aaload,
    Aastore,
    AconstNull,
    Aload(u16), // both wide and narrow
    Anewarray(ReferenceType<'a>),
    Areturn,
    Arraylength,
    Astore(u16), // both wide and narrow
    Athrow,
    Baload,
    Bastore,
    Bipush(i8),
    Breakpoint,
    Caload,
    Castore,
    Checkcast(ReferenceType<'a>),
    D2f,
    D2i,
    D2l,
    Dadd,
    Daload,
    Dastore,
    Dcmpg,
    Dcmpl,
    Dconst0,
    Dconst1,
    Ddiv,
    Dload(u16), // both wide and narrow
    Dmul,
    Dneg,
    Drem,
    Dreturn,
    Dstore(u16), // both wide and narrow
    Dsub,
    Dup,
    DupX1,
    DupX2,
    Dup2,
    Dup2X1,
    Dup2X2,
    F2d,
    F2i,
    F2l,
    Fadd,
    Faload,
    Fastore,
    Fcmpg,
    Fcmpl,
    Fconst0,
    Fconst1,
    Fconst2,
    Fdiv,
    Fload(u16), // both wide and narrow
    Fmul,
    Fneg,
    Frem,
    Freturn,
    Fstore(u16), // both wide and narrow
    Fsub,
    Getfield(MemberRef<'a>),
    Getstatic(MemberRef<'a>),
    Goto(JumpOffset), // both wide and narrow
    I2b,
    I2c,
    I2d,
    I2f,
    I2l,
    I2s,
    Iadd,
    Iaload,
    Iand,
    Iastore,
    IconstM1,
    Iconst0,
    Iconst1,
    Iconst2,
    Iconst3,
    Iconst4,
    Iconst5,
    Idiv,
    IfAcmpeq(JumpOffset),
    IfAcmpne(JumpOffset),
    IfIcmpeq(JumpOffset),
    IfIcmpge(JumpOffset),
    IfIcmpgt(JumpOffset),
    IfIcmple(JumpOffset),
    IfIcmplt(JumpOffset),
    IfIcmpne(JumpOffset),
    Ifeq(JumpOffset),
    Ifge(JumpOffset),
    Ifgt(JumpOffset),
    Ifle(JumpOffset),
    Iflt(JumpOffset),
    Ifne(JumpOffset),
    Ifnonnull(JumpOffset),
    Ifnull(JumpOffset),
    Iinc(u16, i16), // both wide and narrow
    Iload(u16),     // both wide and narrow
    Impdep1,
    Impdep2,
    Imul,
    Ineg,
    Instanceof(ReferenceType<'a>),
    Invokedynamic(InvokeDynamic<'a>),
    Invokeinterface(MemberRef<'a>, u8),
    Invokespecial(MemberRef<'a>),
    Invokestatic(MemberRef<'a>),
    Invokevirtual(MemberRef<'a>),
    Ior,
    Irem,
    Ireturn,
    Ishl,
    Ishr,
    Istore(u16), // both wide and narrow
    Isub,
    Iushr,
    Ixor,
    Jsr(JumpOffset), // both wide and narrow
    L2d,
    L2f,
    L2i,
    Ladd,
    Laload,
    Land,
    Lastore,
    Lcmp,
    Lconst0,
    Lconst1,
    Ldc(Loadable<'a>), // This doesn't validate the Loadable is not Long/Double types
    LdcW(Loadable<'a>), // This doesn't validate the Loadable is not Long/Double types
    Ldc2W(Loadable<'a>), // This doesn't validate the Loadable is only Long/Double types
    Ldiv,
    Lload(u16), // both wide and narrow
    Lmul,
    Lneg,
    Lookupswitch(LookupTable),
    Lor,
    Lrem,
    Lreturn,
    Lshl,
    Lshr,
    Lstore(u16), // both wide and narrow
    Lsub,
    Lushr,
    Lxor,
    Monitorenter,
    Monitorexit,
    Multianewarray(ReferenceType<'a>, u8),
    New(Cow<'a, str>),
    Newarray(PrimitiveArrayType),
    Nop,
    Pop,
    Pop2,
    Putfield(MemberRef<'a>),
    Putstatic(MemberRef<'a>),
    Ret(u16), // both wide and narrow
    Return,
    Saload,
    Sastore,
    Sipush(i16),
    Swap,
    Tableswitch(RangeTable),
}

#[derive(Debug)]
pub struct ByteCode<'a> {
    /// This contains pairs of (offset, opcode) where offset is the offset of the start
    /// of the opcode in bytes from the beginning of the data section of the Code attribute.
    /// This array will always be sorted in increasing offset order. The `get_opcode_index`
    /// function can be used to look up the vector index for a particular offset.
    pub opcodes: Vec<(usize, Opcode<'a>)>,
}

impl<'a> ByteCode<'a> {
    pub(crate) fn from(
        code: &'a [u8],
        pool: &[CafeRc<ConstantPoolEntry<'a>>],
    ) -> Result<Self, ParseError> {
        let bytecode = Self {
            opcodes: read_opcodes(code, pool)?,
        };
        bytecode.validate_jumps()?;
        Ok(bytecode)
    }

    /// Given an offset (in bytes) into the bytecode array, return the index into
    /// `self.opcodes` of the corresponding opcode. If there is no corresponding
    /// opcode at that offset, returns None.
    pub fn get_opcode_index(&self, offset: usize) -> Option<usize> {
        let mut min = 0_usize;
        let mut max = self.opcodes.len();
        while min < max {
            let mid = (min + max) / 2;
            let mid_offset = self.opcodes[mid].0;
            if mid_offset == offset {
                return Some(mid);
            }
            if mid_offset > offset {
                max = mid;
            } else if min == mid {
                break;
            } else {
                min = mid;
            }
        }
        None
    }

    fn validate_jump(&self, source_offset: i32, jump: JumpOffset) -> Result<(), ParseError> {
        let target_offset = usize::try_from(source_offset + jump)
            .map_err(|_| err!("Invalid destination after applying jump"))?;
        if self.get_opcode_index(target_offset).is_none() {
            fail!("Invalid opcode offset after applying jump");
        }
        Ok(())
    }

    fn validate_opcode_jumps(&self, offset: &usize, opcode: &Opcode) -> Result<(), ParseError> {
        let source_offset =
            i32::try_from(*offset).map_err(|_| err!("Unable to convert offset to i32"))?;
        match opcode {
            Opcode::Goto(j)
            | Opcode::IfAcmpeq(j)
            | Opcode::IfAcmpne(j)
            | Opcode::IfIcmpeq(j)
            | Opcode::IfIcmpge(j)
            | Opcode::IfIcmpgt(j)
            | Opcode::IfIcmple(j)
            | Opcode::IfIcmplt(j)
            | Opcode::IfIcmpne(j)
            | Opcode::Ifeq(j)
            | Opcode::Ifge(j)
            | Opcode::Ifgt(j)
            | Opcode::Ifle(j)
            | Opcode::Iflt(j)
            | Opcode::Ifne(j)
            | Opcode::Ifnonnull(j)
            | Opcode::Ifnull(j)
            | Opcode::Jsr(j) => self.validate_jump(source_offset, *j)?,
            Opcode::Lookupswitch(table) => {
                self.validate_jump(source_offset, table.default)
                    .map_err(|e| err!(e, "default jump offset"))?;
                for (i, jump) in &table.match_offsets {
                    self.validate_jump(source_offset, *jump)
                        .map_err(|e| err!(e, "match offset {}", i))?;
                }
            }
            Opcode::Tableswitch(table) => {
                self.validate_jump(source_offset, table.default)
                    .map_err(|e| err!(e, "default jump offset"))?;
                for (i, jump) in table.jumps.iter().enumerate() {
                    self.validate_jump(source_offset, *jump)
                        .map_err(|e| err!(e, "range offset {}", i))?;
                }
            }
            _ => (),
        };
        Ok(())
    }

    fn validate_jumps(&self) -> Result<(), ParseError> {
        for (offset, opcode) in &self.opcodes {
            self.validate_opcode_jumps(offset, opcode)
                .map_err(|e| err!(e, "opcode at offset {}", offset))?;
        }
        Ok(())
    }
}

fn read_opcodes<'a>(
    code: &'a [u8],
    pool: &[CafeRc<ConstantPoolEntry<'a>>],
) -> Result<Vec<(usize, Opcode<'a>)>, ParseError> {
    let mut opcodes = Vec::new();
    let mut ix = 0;
    while ix < code.len() {
        let opcode_ix = ix;
        let opcode = match read_u1(code, &mut ix)? {
            0x00 => Opcode::Nop,
            0x01 => Opcode::AconstNull,
            0x02 => Opcode::IconstM1,
            0x03 => Opcode::Iconst0,
            0x04 => Opcode::Iconst1,
            0x05 => Opcode::Iconst2,
            0x06 => Opcode::Iconst3,
            0x07 => Opcode::Iconst4,
            0x08 => Opcode::Iconst5,
            0x09 => Opcode::Lconst0,
            0x0a => Opcode::Lconst1,
            0x0b => Opcode::Fconst0,
            0x0c => Opcode::Fconst1,
            0x0d => Opcode::Fconst2,
            0x0e => Opcode::Dconst0,
            0x0f => Opcode::Dconst1,
            0x10 => Opcode::Bipush(read_u1(code, &mut ix)? as i8),
            0x11 => Opcode::Sipush(read_u2(code, &mut ix)? as i16),
            0x12 => Opcode::Ldc(get_cp_loadable(read_u1(code, &mut ix)?.into(), pool)?),
            0x13 => Opcode::LdcW(get_cp_loadable(read_u2(code, &mut ix)?.into(), pool)?),
            0x14 => Opcode::Ldc2W(get_cp_loadable(read_u2(code, &mut ix)?.into(), pool)?),
            0x15 => Opcode::Iload(read_u1(code, &mut ix)?.into()),
            0x16 => Opcode::Lload(read_u1(code, &mut ix)?.into()),
            0x17 => Opcode::Fload(read_u1(code, &mut ix)?.into()),
            0x18 => Opcode::Dload(read_u1(code, &mut ix)?.into()),
            0x19 => Opcode::Aload(read_u1(code, &mut ix)?.into()),
            0x1a => Opcode::Iload(0),
            0x1b => Opcode::Iload(1),
            0x1c => Opcode::Iload(2),
            0x1d => Opcode::Iload(3),
            0x1e => Opcode::Lload(0),
            0x1f => Opcode::Lload(1),
            0x20 => Opcode::Lload(2),
            0x21 => Opcode::Lload(3),
            0x22 => Opcode::Fload(0),
            0x23 => Opcode::Fload(1),
            0x24 => Opcode::Fload(2),
            0x25 => Opcode::Fload(3),
            0x26 => Opcode::Dload(0),
            0x27 => Opcode::Dload(1),
            0x28 => Opcode::Dload(2),
            0x29 => Opcode::Dload(3),
            0x2a => Opcode::Aload(0),
            0x2b => Opcode::Aload(1),
            0x2c => Opcode::Aload(2),
            0x2d => Opcode::Aload(3),
            0x2e => Opcode::Iaload,
            0x2f => Opcode::Laload,
            0x30 => Opcode::Faload,
            0x31 => Opcode::Daload,
            0x32 => Opcode::Aaload,
            0x33 => Opcode::Baload,
            0x34 => Opcode::Caload,
            0x35 => Opcode::Saload,
            0x36 => Opcode::Istore(read_u1(code, &mut ix)?.into()),
            0x37 => Opcode::Lstore(read_u1(code, &mut ix)?.into()),
            0x38 => Opcode::Fstore(read_u1(code, &mut ix)?.into()),
            0x39 => Opcode::Dstore(read_u1(code, &mut ix)?.into()),
            0x3a => Opcode::Astore(read_u1(code, &mut ix)?.into()),
            0x3b => Opcode::Istore(0),
            0x3c => Opcode::Istore(1),
            0x3d => Opcode::Istore(2),
            0x3e => Opcode::Istore(3),
            0x3f => Opcode::Lstore(0),
            0x40 => Opcode::Lstore(1),
            0x41 => Opcode::Lstore(2),
            0x42 => Opcode::Lstore(3),
            0x43 => Opcode::Fstore(0),
            0x44 => Opcode::Fstore(1),
            0x45 => Opcode::Fstore(2),
            0x46 => Opcode::Fstore(3),
            0x47 => Opcode::Dstore(0),
            0x48 => Opcode::Dstore(1),
            0x49 => Opcode::Dstore(2),
            0x4a => Opcode::Dstore(3),
            0x4b => Opcode::Astore(0),
            0x4c => Opcode::Astore(1),
            0x4d => Opcode::Astore(2),
            0x4e => Opcode::Astore(3),
            0x4f => Opcode::Iastore,
            0x50 => Opcode::Lastore,
            0x51 => Opcode::Fastore,
            0x52 => Opcode::Dastore,
            0x53 => Opcode::Aastore,
            0x54 => Opcode::Bastore,
            0x55 => Opcode::Castore,
            0x56 => Opcode::Sastore,
            0x57 => Opcode::Pop,
            0x58 => Opcode::Pop2,
            0x59 => Opcode::Dup,
            0x5a => Opcode::DupX1,
            0x5b => Opcode::DupX2,
            0x5c => Opcode::Dup2,
            0x5d => Opcode::Dup2X1,
            0x5e => Opcode::Dup2X2,
            0x5f => Opcode::Swap,
            0x60 => Opcode::Iadd,
            0x61 => Opcode::Ladd,
            0x62 => Opcode::Fadd,
            0x63 => Opcode::Dadd,
            0x64 => Opcode::Isub,
            0x65 => Opcode::Lsub,
            0x66 => Opcode::Fsub,
            0x67 => Opcode::Dsub,
            0x68 => Opcode::Imul,
            0x69 => Opcode::Lmul,
            0x6a => Opcode::Fmul,
            0x6b => Opcode::Dmul,
            0x6c => Opcode::Idiv,
            0x6d => Opcode::Ldiv,
            0x6e => Opcode::Fdiv,
            0x6f => Opcode::Ddiv,
            0x70 => Opcode::Irem,
            0x71 => Opcode::Lrem,
            0x72 => Opcode::Frem,
            0x73 => Opcode::Drem,
            0x74 => Opcode::Ineg,
            0x75 => Opcode::Lneg,
            0x76 => Opcode::Fneg,
            0x77 => Opcode::Dneg,
            0x78 => Opcode::Ishl,
            0x79 => Opcode::Lshl,
            0x7a => Opcode::Ishr,
            0x7b => Opcode::Lshr,
            0x7c => Opcode::Iushr,
            0x7d => Opcode::Lushr,
            0x7e => Opcode::Iand,
            0x7f => Opcode::Land,
            0x80 => Opcode::Ior,
            0x81 => Opcode::Lor,
            0x82 => Opcode::Ixor,
            0x83 => Opcode::Lxor,
            0x84 => Opcode::Iinc(
                read_u1(code, &mut ix)?.into(),
                (read_u1(code, &mut ix)? as i8).into(),
            ),
            0x85 => Opcode::I2l,
            0x86 => Opcode::I2f,
            0x87 => Opcode::I2d,
            0x88 => Opcode::L2i,
            0x89 => Opcode::L2f,
            0x8a => Opcode::L2d,
            0x8b => Opcode::F2i,
            0x8c => Opcode::F2l,
            0x8d => Opcode::F2d,
            0x8e => Opcode::D2i,
            0x8f => Opcode::D2l,
            0x90 => Opcode::D2f,
            0x91 => Opcode::I2b,
            0x92 => Opcode::I2c,
            0x93 => Opcode::I2s,
            0x94 => Opcode::Lcmp,
            0x95 => Opcode::Fcmpl,
            0x96 => Opcode::Fcmpg,
            0x97 => Opcode::Dcmpl,
            0x98 => Opcode::Dcmpg,
            0x99 => Opcode::Ifeq((read_u2(code, &mut ix)? as i16).into()),
            0x9a => Opcode::Ifne((read_u2(code, &mut ix)? as i16).into()),
            0x9b => Opcode::Iflt((read_u2(code, &mut ix)? as i16).into()),
            0x9c => Opcode::Ifge((read_u2(code, &mut ix)? as i16).into()),
            0x9d => Opcode::Ifgt((read_u2(code, &mut ix)? as i16).into()),
            0x9e => Opcode::Ifle((read_u2(code, &mut ix)? as i16).into()),
            0x9f => Opcode::IfIcmpeq((read_u2(code, &mut ix)? as i16).into()),
            0xa0 => Opcode::IfIcmpne((read_u2(code, &mut ix)? as i16).into()),
            0xa1 => Opcode::IfIcmplt((read_u2(code, &mut ix)? as i16).into()),
            0xa2 => Opcode::IfIcmpge((read_u2(code, &mut ix)? as i16).into()),
            0xa3 => Opcode::IfIcmpgt((read_u2(code, &mut ix)? as i16).into()),
            0xa4 => Opcode::IfIcmple((read_u2(code, &mut ix)? as i16).into()),
            0xa5 => Opcode::IfAcmpeq((read_u2(code, &mut ix)? as i16).into()),
            0xa6 => Opcode::IfAcmpne((read_u2(code, &mut ix)? as i16).into()),
            0xa7 => Opcode::Goto((read_u2(code, &mut ix)? as i16).into()),
            0xa8 => Opcode::Jsr((read_u2(code, &mut ix)? as i16).into()),
            0xa9 => Opcode::Ret(read_u1(code, &mut ix)?.into()),
            0xaa => {
                // Skip past padding to reach 4-byte alignment
                ix = (ix + 3) & !0x3;
                let default = read_u4(code, &mut ix)? as JumpOffset;
                let low = read_u4(code, &mut ix)? as i32;
                let high = read_u4(code, &mut ix)? as i32;
                if low > high {
                    fail!("The low value must be less than or equal to the high value in tableswitch at index {}", ix - 4);
                }
                let jump_count = match usize::try_from(high - low + 1) {
                    Ok(n) => n,
                    _ => fail!(
                        "Unable to convert range to usize in tableswitch at index {}",
                        ix - 4
                    ),
                };
                let mut jumps = Vec::with_capacity(jump_count);
                for _ in 0..jump_count {
                    jumps.push(read_u4(code, &mut ix)? as JumpOffset);
                }
                Opcode::Tableswitch(RangeTable {
                    default,
                    low,
                    high,
                    jumps,
                })
            }
            0xab => {
                // Skip past padding to reach 4-byte alignment
                ix = (ix + 3) & !0x3;
                let default = read_u4(code, &mut ix)? as JumpOffset;
                let npairs = read_u4(code, &mut ix)? as i32;
                if npairs < 0 {
                    fail!(
                        "Number of pairs in lookupswitch must be non-negative at index {}",
                        ix - 4
                    );
                }
                let pair_count = match usize::try_from(npairs) {
                    Ok(n) => n,
                    _ => fail!(
                        "Unable to convert number of pairs in lookupswitch to usize at index {}",
                        ix - 4
                    ),
                };
                let mut match_offsets = Vec::with_capacity(pair_count);
                for _ in 0..pair_count {
                    let match_part = read_u4(code, &mut ix)? as i32;
                    let offset_part = read_u4(code, &mut ix)? as JumpOffset;
                    match_offsets.push((match_part, offset_part));
                }
                Opcode::Lookupswitch(LookupTable {
                    default,
                    match_offsets,
                })
            }
            0xac => Opcode::Ireturn,
            0xad => Opcode::Lreturn,
            0xae => Opcode::Freturn,
            0xaf => Opcode::Dreturn,
            0xb0 => Opcode::Areturn,
            0xb1 => Opcode::Return,
            0xb2 => Opcode::Getstatic(read_cp_memberref(
                code,
                &mut ix,
                pool,
                ConstantPoolEntryTypes::FIELD_REF,
            )?),
            0xb3 => Opcode::Putstatic(read_cp_memberref(
                code,
                &mut ix,
                pool,
                ConstantPoolEntryTypes::FIELD_REF,
            )?),
            0xb4 => Opcode::Getfield(read_cp_memberref(
                code,
                &mut ix,
                pool,
                ConstantPoolEntryTypes::FIELD_REF,
            )?),
            0xb5 => Opcode::Putfield(read_cp_memberref(
                code,
                &mut ix,
                pool,
                ConstantPoolEntryTypes::FIELD_REF,
            )?),
            0xb6 => Opcode::Invokevirtual(read_cp_memberref(
                code,
                &mut ix,
                pool,
                ConstantPoolEntryTypes::METHOD_REF,
            )?),
            0xb7 => Opcode::Invokespecial(read_cp_memberref(
                code,
                &mut ix,
                pool,
                ConstantPoolEntryTypes::NEW_METHOD_REFS,
            )?),
            0xb8 => Opcode::Invokestatic(read_cp_memberref(
                code,
                &mut ix,
                pool,
                ConstantPoolEntryTypes::NEW_METHOD_REFS,
            )?),
            0xb9 => {
                let interfacemethod = read_cp_memberref(
                    code,
                    &mut ix,
                    pool,
                    ConstantPoolEntryTypes::INTERFACE_METHOD_REF,
                )?;
                let count = read_u1(code, &mut ix)?;
                if read_u1(code, &mut ix)? != 0 {
                    fail!("Nonzero byte found where zero byte expected in invokeinterface opcode at index {}", ix - 1);
                }
                Opcode::Invokeinterface(interfacemethod, count)
            }
            0xba => {
                let invokedynamic = read_cp_invokedynamic(code, &mut ix, pool)?;
                if read_u2(code, &mut ix)? != 0 {
                    fail!("Nonzero bytes found where zero bytes expected in invokedynamic opcode at index {}", ix - 2);
                }
                Opcode::Invokedynamic(invokedynamic)
            }
            0xbb => Opcode::New(read_cp_classinfo(code, &mut ix, pool)?),
            0xbc => {
                let primitive_type = match read_u1(code, &mut ix)? {
                    4 => PrimitiveArrayType::Boolean,
                    5 => PrimitiveArrayType::Char,
                    6 => PrimitiveArrayType::Float,
                    7 => PrimitiveArrayType::Double,
                    8 => PrimitiveArrayType::Byte,
                    9 => PrimitiveArrayType::Short,
                    10 => PrimitiveArrayType::Int,
                    11 => PrimitiveArrayType::Long,
                    _ => fail!(
                        "Unexpected array type for newarray opcode at index {}",
                        ix - 1
                    ),
                };
                Opcode::Newarray(primitive_type)
            }
            0xbd => Opcode::Anewarray({
                let ty = read_cp_classinfo(code, &mut ix, pool)?;
                ReferenceType::parse(&ty)?
            }),
            0xbe => Opcode::Arraylength,
            0xbf => Opcode::Athrow,
            0xc0 => Opcode::Checkcast({
                let ty = read_cp_classinfo(code, &mut ix, pool)?;
                ReferenceType::parse(&ty)?
            }),
            0xc1 => Opcode::Instanceof({
                let ty = read_cp_classinfo(code, &mut ix, pool)?;
                ReferenceType::parse(&ty)?
            }),
            0xc2 => Opcode::Monitorenter,
            0xc3 => Opcode::Monitorexit,
            0xc4 => {
                // wide modifier
                match read_u1(code, &mut ix)? {
                    0x15 => Opcode::Iload(read_u2(code, &mut ix)?),
                    0x16 => Opcode::Lload(read_u2(code, &mut ix)?),
                    0x17 => Opcode::Fload(read_u2(code, &mut ix)?),
                    0x18 => Opcode::Dload(read_u2(code, &mut ix)?),
                    0x19 => Opcode::Aload(read_u2(code, &mut ix)?),
                    0x36 => Opcode::Istore(read_u2(code, &mut ix)?),
                    0x37 => Opcode::Lstore(read_u2(code, &mut ix)?),
                    0x38 => Opcode::Fstore(read_u2(code, &mut ix)?),
                    0x39 => Opcode::Dstore(read_u2(code, &mut ix)?),
                    0x3a => Opcode::Astore(read_u2(code, &mut ix)?),
                    0x84 => Opcode::Iinc(read_u2(code, &mut ix)?, read_u2(code, &mut ix)? as i16),
                    0xa9 => Opcode::Ret(read_u2(code, &mut ix)?),
                    v => fail!(
                        "Unexpected opcode {} inside wide modifier at index {}",
                        v,
                        ix - 1
                    ),
                }
            }
            0xc5 => Opcode::Multianewarray(
                ReferenceType::parse(&read_cp_classinfo(code, &mut ix, pool)?)?,
                read_u1(code, &mut ix)?,
            ),
            0xc6 => Opcode::Ifnull((read_u2(code, &mut ix)? as i16).into()),
            0xc7 => Opcode::Ifnonnull((read_u2(code, &mut ix)? as i16).into()),
            0xc8 => Opcode::Goto(read_u4(code, &mut ix)? as JumpOffset),
            0xc9 => Opcode::Jsr(read_u4(code, &mut ix)? as JumpOffset),
            0xca => Opcode::Breakpoint,
            0xfe => Opcode::Impdep1,
            0xff => Opcode::Impdep2,
            v => fail!("Unexpected opcode {} at index {}", v, ix - 1),
        };
        opcodes.push((opcode_ix, opcode));
    }
    Ok(opcodes)
}

#[cfg(test)]
mod tests {
    use super::*;

    #[test]
    fn test_get_opcode() {
        let bytecode = ByteCode { opcodes: vec![] };
        assert_eq!(bytecode.get_opcode_index(0), None);
        assert_eq!(bytecode.get_opcode_index(1), None);

        let bytecode = ByteCode {
            opcodes: vec![(0, Opcode::Nop)],
        };
        assert_eq!(bytecode.get_opcode_index(0), Some(0));
        assert_eq!(bytecode.get_opcode_index(1), None);

        let bytecode = ByteCode {
            opcodes: vec![(0, Opcode::Nop), (3, Opcode::Nop)],
        };
        assert_eq!(bytecode.get_opcode_index(0), Some(0));
        assert_eq!(bytecode.get_opcode_index(1), None);
        assert_eq!(bytecode.get_opcode_index(2), None);
        assert_eq!(bytecode.get_opcode_index(3), Some(1));
        assert_eq!(bytecode.get_opcode_index(4), None);

        let bytecode = ByteCode {
            opcodes: vec![(0, Opcode::Nop), (3, Opcode::Nop), (4, Opcode::Nop)],
        };
        assert_eq!(bytecode.get_opcode_index(0), Some(0));
        assert_eq!(bytecode.get_opcode_index(1), None);
        assert_eq!(bytecode.get_opcode_index(2), None);
        assert_eq!(bytecode.get_opcode_index(3), Some(1));
        assert_eq!(bytecode.get_opcode_index(4), Some(2));
        assert_eq!(bytecode.get_opcode_index(5), None);
    }
}<|MERGE_RESOLUTION|>--- conflicted
+++ resolved
@@ -7,12 +7,8 @@
 use crate::constant_pool::{
     ConstantPoolEntry, ConstantPoolEntryTypes, InvokeDynamic, Loadable, MemberRef,
 };
-<<<<<<< HEAD
 use crate::descriptor::ReferenceType;
-use crate::{read_u1, read_u2, read_u4, ParseError};
-=======
 use crate::{read_u1, read_u2, read_u4, CafeRc, ParseError};
->>>>>>> 428dc024
 
 pub type JumpOffset = i32;
 
