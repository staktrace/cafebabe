--- conflicted
+++ resolved
@@ -221,7 +221,6 @@
     pub return_type: ReturnDescriptor<'a>,
 }
 
-<<<<<<< HEAD
 impl fmt::Display for MethodDescriptor<'_> {
     fn fmt(&self, f: &mut fmt::Formatter) -> Result<(), fmt::Error> {
         f.write_char('(')?;
@@ -234,10 +233,7 @@
     }
 }
 
-impl<'a> MethodDescriptor<'a> {
-=======
 impl MethodDescriptor<'_> {
->>>>>>> 6d4c8e64
     fn byte_len(&self) -> usize {
         1 + self
             .parameters
